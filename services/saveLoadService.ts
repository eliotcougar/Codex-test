
/**
 * @file saveLoadService.ts
 * @description Functions for saving and loading game state across versions.
 */
import { FullGameState, SavedGameDataShape, Item, ThemeHistoryState, AdventureTheme, Character, ItemType, ThemePackName, KnownUse as V2KnownUse, DialogueHistoryEntry, DialogueData, MapData, MapNode, MapEdge, MapLayoutConfig, MapNodeData, DialogueSummaryRecord } from '../types';
import { CURRENT_SAVE_GAME_VERSION, LOCAL_STORAGE_SAVE_KEY, DEFAULT_STABILITY_LEVEL, DEFAULT_CHAOS_LEVEL, VALID_ITEM_TYPES, DEFAULT_ENABLED_THEME_PACKS, DEFAULT_PLAYER_GENDER } from '../constants';
import { THEME_PACKS, ALL_THEME_PACK_NAMES } from '../themes';
import { fetchCorrectedCharacterDetails_Service, fetchCorrectedLocalPlace_Service } from './correctionService';
import {
    DEFAULT_K_REPULSION, DEFAULT_K_SPRING, DEFAULT_IDEAL_EDGE_LENGTH,
    DEFAULT_K_CENTERING, DEFAULT_K_UNTANGLE, DEFAULT_K_EDGE_NODE_REPULSION, // Added
    DEFAULT_DAMPING_FACTOR, DEFAULT_MAX_DISPLACEMENT, DEFAULT_LAYOUT_ITERATIONS
} from '../utils/mapLayoutUtils';
import { formatKnownPlacesForPrompt } from '../utils/promptFormatters';

// --- V1 Save Game Interfaces (for conversion) ---
interface V1KnownUse {
  actionName: string;
  promptEffect: string;
  description?: string;
}

interface V1Item {
  name: string;
  type: string;
  description: string;
  isActive?: boolean;
  isJunk?: boolean;
  knownUses?: V1KnownUse[];
}

interface V1Place { // This interface represents the old Place structure for V1
  themeName: string;
  name: string;
  description: string;
  aliases?: string[];
}

interface V1Character {
  themeName: string;
  name: string;
  description: string;
  aliases?: string[];
}

interface V1ThemeMemory {
  summary: string;
  overarchingQuest: string;
  currentObjective: string;
  placeNames: string[];
  characterNames: string[];
}

interface V1ThemeHistoryState {
  [themeName: string]: V1ThemeMemory;
}

interface V1SavedGameState {
  saveGameVersion: "1.0.0";
  currentThemeName: string | null;
  currentScene: string;
  actionOptions: string[];
  overarchingQuest: string | null;
  currentObjective: string | null;
  inventory: V1Item[];
  gameLog: string[];
  lastActionLog: string | null;
  themeHistory: V1ThemeHistoryState;
  // isPostRealityShiftDisorientation: boolean; // Removed for V3
  pendingNewThemeNameAfterShift: string | null;
  allPlaces: V1Place[];
  allCharacters: V1Character[];
  score: number;
  stabilityLevel: number;
  chaosLevel: number;
  enabledThemePacks: ThemePackName[];
  playerGender: string;
  localTime: string | null;
  localEnvironment: string | null;
  localPlace: string | null;
}

// V2-like structure that convertV1toV2 outputs.
interface V2IntermediateSavedGameState {
  saveGameVersion: "2"; // Target version after V1 conversion step
  currentThemeName: string | null;
  currentThemeObject: AdventureTheme | null; // Added
  currentScene: string;
  actionOptions: string[];
  mainQuest: string | null;
  currentObjective: string | null;
  inventory: Item[];
  gameLog: string[];
  lastActionLog: string | null;
  themeHistory: ThemeHistoryState;
  // isPostRealityShiftDisorientation: boolean; // Removed for V3
  pendingNewThemeNameAfterShift: string | null;
  allCharacters: Character[]; // V2 Characters do not have dialogueSummaries yet
  score: number;
  localTime: string | null;
  localEnvironment: string | null;
  localPlace: string | null;
  turnsSinceLastShift: number;
  globalTurnNumber: number; // Added for V3, initialize in conversion
  playerGender: string;
  enabledThemePacks: ThemePackName[];
  stabilityLevel: number;
  chaosLevel: number;
  mapData: MapData; // Introduced in this intermediate step
  currentMapNodeId: string | null;
  mapLayoutConfig: MapLayoutConfig;
  isCustomGameMode: boolean; // Added for V3, initialize as false for V2
  // dialogueState?: DialogueData | null; // V2 might not have had this formalized
}

const getDefaultMapLayoutConfig = (): MapLayoutConfig => ({
    K_REPULSION: DEFAULT_K_REPULSION,
    K_SPRING: DEFAULT_K_SPRING,
    IDEAL_EDGE_LENGTH: DEFAULT_IDEAL_EDGE_LENGTH,
    K_CENTERING: DEFAULT_K_CENTERING,
    K_UNTANGLE: DEFAULT_K_UNTANGLE,
    K_EDGE_NODE_REPULSION: DEFAULT_K_EDGE_NODE_REPULSION, // Added
    DAMPING_FACTOR: DEFAULT_DAMPING_FACTOR,
    MAX_DISPLACEMENT: DEFAULT_MAX_DISPLACEMENT,
    iterations: DEFAULT_LAYOUT_ITERATIONS,
});


export const findThemeByName = (themeName: string | null): AdventureTheme | null => {
    if (!themeName) return null;
    for (const packKey in THEME_PACKS) {
        const pack = THEME_PACKS[packKey as ThemePackName];
        const foundTheme = pack.find(theme => theme.name === themeName);
        if (foundTheme) {
            return foundTheme;
        }
    }
    return null;
};

async function convertV1toV2Intermediate(v1Data: V1SavedGameState): Promise<V2IntermediateSavedGameState> {
  const v2Inventory: Item[] = v1Data.inventory.map((v1Item: V1Item) => ({
    name: v1Item.name,
    type: v1Item.type as ItemType,
    description: v1Item.description,
    activeDescription: undefined,
    isActive: v1Item.isActive ?? false,
    knownUses: (v1Item.knownUses || []).map((ku: V1KnownUse) => ({
      ...ku,
      appliesWhenActive: undefined,
      appliesWhenInactive: undefined,
    } as V2KnownUse)),
    isJunk: v1Item.isJunk ?? false,
  }));

  const v2ThemeHistory: ThemeHistoryState = {};
  for (const themeName in v1Data.themeHistory) {
    if (Object.prototype.hasOwnProperty.call(v1Data.themeHistory, themeName)) {
      const v1Memory = v1Data.themeHistory[themeName];
      v2ThemeHistory[themeName] = {
        summary: v1Memory.summary,
        mainQuest: v1Memory.overarchingQuest,
        currentObjective: v1Memory.currentObjective,
        placeNames: v1Memory.placeNames, // These will now refer to MapNode.placeName of main map nodes
        characterNames: v1Memory.characterNames,
      };
    }
  }

  // Convert V1Places to MapNodes (main nodes)
  const v1ConvertedMapNodes: MapNode[] = v1Data.allPlaces.map((v1Place, index) => {
    const baseNameForId = v1Place.name.replace(/\s+/g, '_').replace(/[^a-zA-Z0-9_]/g, '');
    const nodeId = `${v1Place.themeName}_${baseNameForId}_v1main_${index}`;
    return {
      id: nodeId,
      themeName: v1Place.themeName,
      placeName: v1Place.name,
      position: { x: Math.random() * 200 - 100, y: Math.random() * 200 - 100 }, // Initial random position
      data: {
        description: v1Place.description || "Description missing from V1 save",
        aliases: v1Place.aliases || [],
        status: 'discovered',
        isLeaf: false,
        visited: true,
      },
    };
  });

  const v1MapData: MapData = { nodes: v1ConvertedMapNodes, edges: [] };

  let v2LocalPlace = v1Data.localPlace;
  const currentThemeObjFromV1 = findThemeByName(v1Data.currentThemeName);
  if ((!v2LocalPlace || v2LocalPlace === "Unknown" || v2LocalPlace === "Undetermined Location") && currentThemeObjFromV1 && v1Data.currentScene) {
      try {
        const inferredPlace = await fetchCorrectedLocalPlace_Service(
          v1Data.currentScene,
          currentThemeObjFromV1, // Pass AdventureTheme object
          v1ConvertedMapNodes,
          v1Data.localTime,
          v1Data.localEnvironment
        );
        if (inferredPlace) v2LocalPlace = inferredPlace;
      } catch (e) { console.error("V1 conversion: Error inferring localPlace:", e); }
  }

  const v2AllCharactersPromises = v1Data.allCharacters.map(async (v1Char: V1Character) => {
    let charThemeObj = findThemeByName(v1Char.themeName);
    let presenceStatus: Character['presenceStatus'] = 'unknown';
    let lastKnownLocation: string | null = null;
    let preciseLocation: string | null = null;

    if (charThemeObj && process.env.API_KEY) {
      const relevantMapNodesForCharThemeContext = v1ConvertedMapNodes.filter(node => node.themeName === charThemeObj!.name);
      const sceneContextForChar = (v1Data.currentThemeName === v1Char.themeName) ? v1Data.currentScene : undefined;
      const logContextForChar = (v1Data.currentThemeName === v1Char.themeName) ? v1Data.lastActionLog : undefined;
      try {
        const correctedDetails = await fetchCorrectedCharacterDetails_Service(
          v1Char.name,
          logContextForChar || undefined,
          sceneContextForChar || undefined,
          charThemeObj, // Pass AdventureTheme object
          relevantMapNodesForCharThemeContext
        );
        if (correctedDetails) {
          presenceStatus = correctedDetails.presenceStatus;
          lastKnownLocation = correctedDetails.lastKnownLocation;
          preciseLocation = correctedDetails.preciseLocation;
        }
      } catch (e) { console.error(`V1 conversion: Error inferring details for ${v1Char.name}:`, e); }
    }
    return {
      themeName: v1Char.themeName, name: v1Char.name, description: v1Char.description,
      aliases: v1Char.aliases || [], presenceStatus, lastKnownLocation, preciseLocation,
      dialogueSummaries: [], // Initialize for V2 intermediate
    };
  });
  const v2AllCharacters: Character[] = await Promise.all(v2AllCharactersPromises);

  return {
    saveGameVersion: "2",
    currentThemeName: v1Data.currentThemeName,
    currentThemeObject: currentThemeObjFromV1, // Populate currentThemeObject
    currentScene: v1Data.currentScene,
    actionOptions: v1Data.actionOptions,
    mainQuest: v1Data.overarchingQuest,
    currentObjective: v1Data.currentObjective,
    inventory: v2Inventory,
    gameLog: v1Data.gameLog,
    lastActionLog: v1Data.lastActionLog,
    themeHistory: v2ThemeHistory,
    // isPostRealityShiftDisorientation: (v1Data as any).isPostRealityShiftDisorientation ?? false, // Handle potential absence in older V1
    pendingNewThemeNameAfterShift: v1Data.pendingNewThemeNameAfterShift,
    allCharacters: v2AllCharacters,
    score: v1Data.score,
    localTime: v1Data.localTime,
    localEnvironment: v1Data.localEnvironment,
    localPlace: v2LocalPlace || "Undetermined Location",
    turnsSinceLastShift: 0, // Initialize for V2
    globalTurnNumber: 0, // Initialize for V2 (will become part of V3)
    playerGender: v1Data.playerGender || DEFAULT_PLAYER_GENDER,
    enabledThemePacks: v1Data.enabledThemePacks || [...DEFAULT_ENABLED_THEME_PACKS],
    stabilityLevel: v1Data.stabilityLevel ?? DEFAULT_STABILITY_LEVEL,
    chaosLevel: v1Data.chaosLevel ?? DEFAULT_CHAOS_LEVEL,
    mapData: v1MapData,
    currentMapNodeId: null,
    mapLayoutConfig: getDefaultMapLayoutConfig(),
    isCustomGameMode: false, // Default for V2
  };
}

function convertV2toV3Shape(v2Data: V2IntermediateSavedGameState): SavedGameDataShape {
  const { ...v3RelevantData } = v2Data;

  let finalMapData: MapData;
  if (v2Data.mapData && Array.isArray(v2Data.mapData.nodes) && Array.isArray(v2Data.mapData.edges)) {
    finalMapData = {
        nodes: v2Data.mapData.nodes.map(node => ({
            ...node,
            data: {
                description: node.data.description || "Description missing from V2 save",
                aliases: node.data.aliases || [],
                status: node.data.status || 'discovered',
                isLeaf: node.data.isLeaf ?? false,
                visited: node.data.visited ?? false,
                parentNodeId: node.data.parentNodeId,
                ...Object.fromEntries(Object.entries(node.data).filter(([key]) => !['description', 'aliases', 'status', 'isLeaf', 'visited', 'parentNodeId'].includes(key)))
            }
        })),
        edges: v2Data.mapData.edges,
    };
  } else {
    finalMapData = { nodes: [], edges: [] };
  }

  let finalMapLayoutConfig: MapLayoutConfig;
  if (v2Data.mapLayoutConfig && isValidMapLayoutConfig(v2Data.mapLayoutConfig)) {
    finalMapLayoutConfig = v2Data.mapLayoutConfig;
  } else {
    const defaultConfig = getDefaultMapLayoutConfig();
    if (v2Data.mapLayoutConfig && typeof v2Data.mapLayoutConfig === 'object') {
        const loadedConfig = v2Data.mapLayoutConfig;
        const patchedConfig: Partial<MapLayoutConfig> = {};
        for (const key of Object.keys(defaultConfig) as Array<keyof MapLayoutConfig>) {
            if (Object.prototype.hasOwnProperty.call(loadedConfig, key) && typeof (loadedConfig as any)[key] === 'number') {
                patchedConfig[key] = (loadedConfig as any)[key];
            } else {
                patchedConfig[key] = defaultConfig[key];
            }
        }
        finalMapLayoutConfig = patchedConfig as MapLayoutConfig;
    } else {
        finalMapLayoutConfig = defaultConfig;
    }
  }


  const finalCurrentMapNodeId = v2Data.currentMapNodeId === undefined ? null : v2Data.currentMapNodeId;
  
  const finalAllCharacters = v2Data.allCharacters.map(char => ({
    ...char,
    dialogueSummaries: char.dialogueSummaries || [], // Ensure dialogueSummaries is initialized
  }));

  const finalCurrentThemeObject = v2Data.currentThemeObject || findThemeByName(v2Data.currentThemeName);


  return {
    ...v3RelevantData,
    currentThemeObject: finalCurrentThemeObject, // Ensure currentThemeObject is set
    allCharacters: finalAllCharacters, // Use characters with initialized dialogueSummaries
    saveGameVersion: CURRENT_SAVE_GAME_VERSION, // Target V3
    mapData: finalMapData,
    currentMapNodeId: finalCurrentMapNodeId,
    mapLayoutConfig: finalMapLayoutConfig,
    isCustomGameMode: v2Data.isCustomGameMode ?? false, // Carry over or default
    globalTurnNumber: v2Data.globalTurnNumber ?? 0, // Carry over or default
  };
}


// --- Validation Helpers for SavedGameDataShape (V3) ---
function isValidDialogueSummaryRecord(record: any): record is DialogueSummaryRecord {
    return record &&
        typeof record.summaryText === 'string' &&
        Array.isArray(record.participants) && record.participants.every((p: any) => typeof p === 'string') &&
        typeof record.timestamp === 'string' &&
        typeof record.location === 'string';
}

function isValidItemForSave(item: any): item is Item {
  return item &&
    typeof item.name === 'string' &&
    typeof item.type === 'string' && (VALID_ITEM_TYPES as readonly string[]).includes(item.type) &&
    typeof item.description === 'string' &&
    (item.activeDescription === undefined || typeof item.activeDescription === 'string') &&
    (item.isActive === undefined || typeof item.isActive === 'boolean') &&
    (item.isJunk === undefined || typeof item.isJunk === 'boolean') &&
    (item.knownUses === undefined || (Array.isArray(item.knownUses) && item.knownUses.every((ku: V2KnownUse) =>
      ku && typeof ku.actionName === 'string' && typeof ku.promptEffect === 'string' &&
      (ku.description === undefined || typeof ku.description === 'string') &&
      (ku.appliesWhenActive === undefined || typeof ku.appliesWhenActive === 'boolean') &&
      (ku.appliesWhenInactive === undefined || typeof ku.appliesWhenInactive === 'boolean')
    )));
}

function isValidThemeHistory(history: any): history is ThemeHistoryState {
  if (typeof history !== 'object' || history === null) return false;
  for (const key in history) {
    if (Object.prototype.hasOwnProperty.call(history, key)) {
      const entry = history[key];
      if (!entry || typeof entry.summary !== 'string' || typeof entry.mainQuest !== 'string' ||
          typeof entry.currentObjective !== 'string' ||
          !Array.isArray(entry.placeNames) || !entry.placeNames.every((name: any) => typeof name === 'string') ||
          !Array.isArray(entry.characterNames) || !entry.characterNames.every((name: any) => typeof name === 'string')
      ) return false;
    }
  }
  return true;
}

function isValidCharacterForSave(character: any): character is Character {
  return character && typeof character.themeName === 'string' && typeof character.name === 'string' && character.name.trim() !== '' &&
    typeof character.description === 'string' && character.description.trim() !== '' &&
    (character.aliases === undefined || (Array.isArray(character.aliases) && character.aliases.every((alias: any) => typeof alias === 'string'))) &&
    (character.presenceStatus === undefined || ['distant', 'nearby', 'companion', 'unknown'].includes(character.presenceStatus)) &&
    (character.lastKnownLocation === undefined || character.lastKnownLocation === null || typeof character.lastKnownLocation === 'string') &&
    (character.preciseLocation === undefined || character.preciseLocation === null || typeof character.preciseLocation === 'string') &&
    (character.dialogueSummaries === undefined || (Array.isArray(character.dialogueSummaries) && character.dialogueSummaries.every(isValidDialogueSummaryRecord)));
}

function isValidThemePackNameArray(packs: any): packs is ThemePackName[] {
  return Array.isArray(packs) && packs.every(p => typeof p === 'string' && ALL_THEME_PACK_NAMES.includes(p as ThemePackName));
}

function isValidMapNodeData(data: any): data is MapNodeData {
    return data && typeof data === 'object' && data !== null &&
           typeof data.description === 'string' && // Description is mandatory
           (data.aliases === undefined || (Array.isArray(data.aliases) && data.aliases.every((alias: any) => typeof alias === 'string'))) &&
           (data.status === undefined || ['undiscovered', 'discovered', 'rumored', 'quest_target'].includes(data.status)) &&
           (data.visited === undefined || typeof data.visited === 'boolean') &&
           (data.isLeaf === undefined || typeof data.isLeaf === 'boolean') &&
           (data.parentNodeId === undefined || data.parentNodeId === null || typeof data.parentNodeId === 'string');
}


function isValidMapNode(node: any): node is MapNode {
    return node && typeof node.id === 'string' && node.id.trim() !== '' &&
           typeof node.themeName === 'string' &&
           typeof node.placeName === 'string' && node.placeName.trim() !== '' &&
           typeof node.position === 'object' && node.position !== null &&
           typeof node.position.x === 'number' && typeof node.position.y === 'number' &&
           isValidMapNodeData(node.data);
}

function isValidMapEdge(edge: any): edge is MapEdge {
    return edge && typeof edge.id === 'string' && edge.id.trim() !== '' &&
           typeof edge.sourceNodeId === 'string' && edge.sourceNodeId.trim() !== '' &&
           typeof edge.targetNodeId === 'string' && edge.targetNodeId.trim() !== '' &&
           typeof edge.data === 'object' && edge.data !== null;
}

function isValidMapData(mapData: any): mapData is MapData {
    return mapData && typeof mapData === 'object' && mapData !== null &&
           Array.isArray(mapData.nodes) && mapData.nodes.every(isValidMapNode) &&
           Array.isArray(mapData.edges) && mapData.edges.every(isValidMapEdge);
}

function isValidMapLayoutConfig(config: any): config is MapLayoutConfig {
    if (!config || typeof config !== 'object') return false;
    const defaultConfigKeys = Object.keys(getDefaultMapLayoutConfig()) as Array<keyof MapLayoutConfig>;
    for (const key of defaultConfigKeys) {
        if (typeof config[key] !== 'number') {
            console.warn(`isValidMapLayoutConfig: Key '${key}' is missing or not a number. Value: ${config[key]}`);
            return false;
        }
    }
    return true;
}

function isValidAdventureThemeObject(obj: any): obj is AdventureTheme {
    return obj &&
           typeof obj.name === 'string' && obj.name.trim() !== '' &&
           typeof obj.systemInstructionModifier === 'string' &&
           typeof obj.initialMainQuest === 'string' &&
           typeof obj.initialCurrentObjective === 'string' &&
           typeof obj.initialSceneDescriptionSeed === 'string' &&
           typeof obj.initialItems === 'string';
}


function validateSavedGameState(data: any): data is SavedGameDataShape {
  if (!data || typeof data !== 'object') { console.warn("Invalid save data: Not an object."); return false; }
  if (data.saveGameVersion !== CURRENT_SAVE_GAME_VERSION) {
    console.warn(`Save data version mismatch. Expected ${CURRENT_SAVE_GAME_VERSION}, got ${data.saveGameVersion}. Attempting to load anyway if structure is V3-compatible.`);
  }

  const fields: (keyof SavedGameDataShape)[] = [
    'currentThemeName', 'currentThemeObject', 'currentScene', 'actionOptions', 'mainQuest', 'currentObjective',
    'inventory', 'gameLog', 'lastActionLog', 'themeHistory',
    'pendingNewThemeNameAfterShift',
    'allCharacters', 'mapData', 'currentMapNodeId', 'mapLayoutConfig', 'score', 'stabilityLevel', 'chaosLevel',
    'localTime', 'localEnvironment', 'localPlace', 'enabledThemePacks', 'playerGender',
    'turnsSinceLastShift', 'globalTurnNumber', 'isCustomGameMode' 
  ];
  for (const field of fields) {
    if (!(field in data)) {
      const nullableFields: (keyof SavedGameDataShape)[] = ['currentThemeName', 'currentThemeObject', 'mainQuest', 'currentObjective', 'lastActionLog', 'pendingNewThemeNameAfterShift', 'localTime', 'localEnvironment', 'localPlace', 'currentMapNodeId'];
      if (!(nullableFields.includes(field) && data[field] === null) && field !== 'isCustomGameMode' && field !== 'globalTurnNumber') {
        console.warn(`Invalid save data (V3): Missing field '${field}'.`); return false;
      }
    }
  }

  if (data.currentThemeName !== null && typeof data.currentThemeName !== 'string') { console.warn("Invalid save data (V3): currentThemeName type."); return false; }
  if (data.currentThemeObject !== null && !isValidAdventureThemeObject(data.currentThemeObject)) { console.warn("Invalid save data (V3): currentThemeObject type or structure."); return false; }
  if (typeof data.currentScene !== 'string') { console.warn("Invalid save data (V3): currentScene type."); return false; }
  if (!Array.isArray(data.actionOptions) || !data.actionOptions.every((opt: any) => typeof opt === 'string')) { console.warn("Invalid save data (V3): actionOptions."); return false; }
  if (data.mainQuest !== null && typeof data.mainQuest !== 'string') { console.warn("Invalid save data (V3): mainQuest type."); return false; }
  if (data.currentObjective !== null && typeof data.currentObjective !== 'string') { console.warn("Invalid save data (V3): currentObjective type."); return false; }
  if (!Array.isArray(data.inventory) || !data.inventory.every(isValidItemForSave)) { console.warn("Invalid save data (V3): inventory."); return false; }
  if (!Array.isArray(data.gameLog) || !data.gameLog.every((msg: any) => typeof msg === 'string')) { console.warn("Invalid save data (V3): gameLog."); return false; }
  if (data.lastActionLog !== null && typeof data.lastActionLog !== 'string') { console.warn("Invalid save data (V3): lastActionLog type."); return false; }
  if (!isValidThemeHistory(data.themeHistory)) { console.warn("Invalid save data (V3): themeHistory."); return false; }
  if (data.pendingNewThemeNameAfterShift !== null && typeof data.pendingNewThemeNameAfterShift !== 'string') { console.warn("Invalid save data (V3): pendingNewThemeNameAfterShift type."); return false; }
  if (!Array.isArray(data.allCharacters) || !data.allCharacters.every(isValidCharacterForSave)) { console.warn("Invalid save data (V3): allCharacters."); return false; }
  if (!isValidMapData(data.mapData)) { console.warn("Invalid save data (V3): mapData."); return false; }
  if (data.currentMapNodeId !== null && typeof data.currentMapNodeId !== 'string') { console.warn("Invalid save data (V3): currentMapNodeId type."); return false; }
  if (!isValidMapLayoutConfig(data.mapLayoutConfig)) { console.warn("Invalid save data (V3): mapLayoutConfig."); return false; }
  if (typeof data.score !== 'number') { console.warn("Invalid save data (V3): score type."); return false; }
  if (typeof data.stabilityLevel !== 'number') { console.warn("Invalid save data (V3): stabilityLevel type."); return false; }
  if (typeof data.chaosLevel !== 'number') { console.warn("Invalid save data (V3): chaosLevel type."); return false; }
  if (data.localTime !== null && typeof data.localTime !== 'string') { console.warn("Invalid save data (V3): localTime type."); return false; }
  if (data.localEnvironment !== null && typeof data.localEnvironment !== 'string') { console.warn("Invalid save data (V3): localEnvironment type."); return false; }
  if (data.localPlace !== null && typeof data.localPlace !== 'string') { console.warn("Invalid save data (V3): localPlace type."); return false; }
  if (!isValidThemePackNameArray(data.enabledThemePacks)) { console.warn("Invalid save data (V3): enabledThemePacks."); return false; }
  if (typeof data.playerGender !== 'string') { console.warn("Invalid save data (V3): playerGender type."); return false; }
  if (typeof data.turnsSinceLastShift !== 'number') { console.warn("Invalid save data (V3): turnsSinceLastShift type."); return false; }
  if (typeof data.globalTurnNumber !== 'number') { console.warn("Invalid save data (V3): globalTurnNumber type."); return false; } 
  if (data.isCustomGameMode !== undefined && typeof data.isCustomGameMode !== 'boolean') { console.warn("Invalid save data (V3): isCustomGameMode type."); return false; }


  const dialogueFields: string[] = ['dialogueState'];
  for (const field of dialogueFields) {
    if (field in data && data[field as keyof SavedGameDataShape] !== null && data[field as keyof SavedGameDataShape] !== undefined) {
      console.warn(`Invalid save data (V3): Unexpected dialogue field '${field}' found in SavedGameDataShape. It should be null/undefined here.`); return false;
    }
  }

  return true;
}

/**
 * Ensures that the mapLayoutConfig property of the given object is complete,
 * using default values for any missing or invalid fields.
 * Modifies the object in place.
 * @param configHolder An object that is expected to have a mapLayoutConfig property.
 */
function ensureCompleteMapLayoutConfig(configHolder: { mapLayoutConfig?: Partial<MapLayoutConfig> | MapLayoutConfig }): void {
    const defaultConfig = getDefaultMapLayoutConfig();
    if (configHolder.mapLayoutConfig && typeof configHolder.mapLayoutConfig === 'object') {
        const loadedConfig = configHolder.mapLayoutConfig as Partial<MapLayoutConfig>; // Cast to allow partial
        const patchedConfig: Partial<MapLayoutConfig> = {};
        for (const key of Object.keys(defaultConfig) as Array<keyof MapLayoutConfig>) {
            if (loadedConfig.hasOwnProperty(key) && typeof (loadedConfig as any)[key] === 'number') {
                patchedConfig[key] = (loadedConfig as any)[key];
            } else {
                patchedConfig[key] = defaultConfig[key];
            }
        }
        configHolder.mapLayoutConfig = patchedConfig as MapLayoutConfig;
    } else {
        configHolder.mapLayoutConfig = defaultConfig;
    }
}

/**
 * Ensures that nodes within mapData have default values for description, aliases,
 * and other optional fields if they are missing. Modifies mapData in place.
 * @param mapData The MapData object to process.
 */
function ensureCompleteMapNodeDataDefaults(mapData: MapData | undefined): void {
    if (!mapData || !Array.isArray(mapData.nodes)) {
        return;
    }
    mapData.nodes.forEach(node => {
        if (!node.data || typeof node.data !== 'object') {
            node.data = {} as MapNodeData; // Initialize if data is missing
        }
        if (typeof node.data.description !== 'string') {
            node.data.description = "No description provided.";
        }
        if (!Array.isArray(node.data.aliases)) {
            node.data.aliases = [];
        } else {
            node.data.aliases = node.data.aliases.filter(alias => typeof alias === 'string');
        }
        if (node.data.status === undefined || !['undiscovered', 'discovered', 'rumored', 'quest_target'].includes(node.data.status)) {
            node.data.status = 'discovered';
        }
        if (typeof node.data.visited !== 'boolean') {
            node.data.visited = false;
        }
        if (typeof node.data.isLeaf !== 'boolean') {
            node.data.isLeaf = false;
        }
        // parentNodeId can be string or undefined, so no default needed unless specific logic requires it
    });
}


const prepareGameStateForSaving = (gameState: FullGameState): SavedGameDataShape => {
  const {
    dialogueState,
    objectiveAnimationType,
    lastDebugPacket,
    lastTurnChanges,
    isAwaitingManualShiftThemeSelection, 
    ...restOfGameState
  } = gameState;

  const mapDataForSave: MapData = {
    nodes: (gameState.mapData?.nodes || []).map(node => ({
        ...node,
        data: {
            description: node.data.description || "Description missing in save prep",
            aliases: node.data.aliases || [],
            status: node.data.status,
            isLeaf: node.data.isLeaf,
            visited: node.data.visited,
            parentNodeId: node.data.parentNodeId,
            ...Object.fromEntries(Object.entries(node.data).filter(([key]) => !['description', 'aliases'].includes(key)))
        }
    })),
    edges: gameState.mapData?.edges || [],
  };

  const savedData: SavedGameDataShape = {
    ...restOfGameState,
    saveGameVersion: CURRENT_SAVE_GAME_VERSION,
    currentThemeObject: gameState.currentThemeObject, 
    inventory: gameState.inventory.map(item => ({ ...item, isJunk: item.isJunk ?? false })),
    allCharacters: gameState.allCharacters.map(c => ({
      ...c, 
      aliases: c.aliases || [], 
      presenceStatus: c.presenceStatus || 'unknown',
      lastKnownLocation: c.lastKnownLocation, 
      preciseLocation: c.preciseLocation,
      dialogueSummaries: c.dialogueSummaries || [], 
    })),
    mapData: mapDataForSave,
    currentMapNodeId: gameState.currentMapNodeId || null,
    mapLayoutConfig: gameState.mapLayoutConfig || getDefaultMapLayoutConfig(),
    score: gameState.score ?? 0,
    stabilityLevel: gameState.stabilityLevel ?? DEFAULT_STABILITY_LEVEL,
    chaosLevel: gameState.chaosLevel ?? DEFAULT_CHAOS_LEVEL,
    localTime: gameState.localTime ?? null,
    localEnvironment: gameState.localEnvironment ?? null,
    localPlace: gameState.localPlace ?? null,
    enabledThemePacks: gameState.enabledThemePacks ?? [...DEFAULT_ENABLED_THEME_PACKS],
    playerGender: gameState.playerGender ?? DEFAULT_PLAYER_GENDER,
    turnsSinceLastShift: gameState.turnsSinceLastShift ?? 0,
    globalTurnNumber: gameState.globalTurnNumber ?? 0, 
    isCustomGameMode: gameState.isCustomGameMode ?? false, 
  };
  return savedData;
};

const expandSavedDataToFullState = (savedData: SavedGameDataShape): FullGameState => {
  const mapDataFromLoad: MapData = {
    nodes: (savedData.mapData?.nodes || []).map(node => ({
        ...node,
        data: {
            ...node.data,
            description: node.data.description || "Description missing on load",
            aliases: node.data.aliases || []
        }
    })),
    edges: savedData.mapData?.edges || [],
  };
  
  let themeObjectToUse = savedData.currentThemeObject;
  if (!themeObjectToUse && savedData.currentThemeName) {
      themeObjectToUse = findThemeByName(savedData.currentThemeName);
      if (!themeObjectToUse) {
          console.warn(`expandSavedDataToFullState: Theme "${savedData.currentThemeName}" not found in current definitions. Game may be unstable.`);
      }
  }


  return {
    ...savedData,
    currentThemeObject: themeObjectToUse, 
    allCharacters: savedData.allCharacters.map(c => ({
        ...c,
        dialogueSummaries: c.dialogueSummaries || [], 
    })),
    mapData: mapDataFromLoad,
    currentMapNodeId: savedData.currentMapNodeId || null,
    mapLayoutConfig: savedData.mapLayoutConfig,
    isCustomGameMode: savedData.isCustomGameMode ?? false, 
    globalTurnNumber: savedData.globalTurnNumber ?? 0, 
    isAwaitingManualShiftThemeSelection: false, 
    dialogueState: null,
    objectiveAnimationType: null,
    lastDebugPacket: null,
    lastTurnChanges: null,
  };
};

// --- LocalStorage Operations ---
export const saveGameStateToLocalStorage = (gameState: FullGameState): boolean => {
  try {
    const dataToSave = prepareGameStateForSaving(gameState);
    localStorage.setItem(LOCAL_STORAGE_SAVE_KEY, JSON.stringify(dataToSave));
    return true;
  } catch (error) {
    console.error("Error saving game state to localStorage:", error);
    if (error instanceof DOMException && (error.name === 'QuotaExceededError' || error.code === 22)) {
      alert("Could not save game: Browser storage is full. Please clear some space or try saving to a file.");
    } else {
      alert("An unexpected error occurred while trying to automatically save your game.");
    }
    return false;
  }
};

/**
 * Loads the latest saved game from localStorage if available.
 * Converts older save versions to the current structure and validates the result.
 */
export const loadGameStateFromLocalStorage = async (): Promise<FullGameState | null> => {
  try {
    const savedDataString = localStorage.getItem(LOCAL_STORAGE_SAVE_KEY);
    if (!savedDataString) return null;

    let parsedData = JSON.parse(savedDataString);
    let dataToValidateAndExpand: SavedGameDataShape | null = null;

    if (parsedData && parsedData.saveGameVersion === "1.0.0") {
      console.log("V1 save data detected from localStorage. Attempting conversion to V3...");
      const v2Intermediate = await convertV1toV2Intermediate(parsedData as V1SavedGameState);
      dataToValidateAndExpand = convertV2toV3Shape(v2Intermediate);
    } else if (parsedData && parsedData.saveGameVersion === "2") {
      console.log("V2 save data detected from localStorage. Attempting conversion to V3...");
      dataToValidateAndExpand = convertV2toV3Shape(parsedData as V2IntermediateSavedGameState);
    } else if (parsedData && (parsedData.saveGameVersion === CURRENT_SAVE_GAME_VERSION || (typeof parsedData.saveGameVersion === 'string' && parsedData.saveGameVersion.startsWith(CURRENT_SAVE_GAME_VERSION.split('.')[0])))) {
       if (parsedData.saveGameVersion !== CURRENT_SAVE_GAME_VERSION) {
          console.warn(`Potentially compatible future V${CURRENT_SAVE_GAME_VERSION.split('.')[0]}.x save version '${parsedData.saveGameVersion}' from localStorage. Attempting to treat as current version (V3) for validation.`);
       }
       dataToValidateAndExpand = parsedData as SavedGameDataShape;
       ensureCompleteMapLayoutConfig(dataToValidateAndExpand);
       ensureCompleteMapNodeDataDefaults(dataToValidateAndExpand.mapData);
   } else if (parsedData) {
      console.warn(`Unknown save version '${parsedData.saveGameVersion}' from localStorage. This might fail validation.`);
      dataToValidateAndExpand = parsedData as SavedGameDataShape;
      if (dataToValidateAndExpand) {
        ensureCompleteMapLayoutConfig(dataToValidateAndExpand);
        ensureCompleteMapNodeDataDefaults(dataToValidateAndExpand.mapData);
      }
   }

    if (dataToValidateAndExpand && !dataToValidateAndExpand.currentThemeObject && dataToValidateAndExpand.currentThemeName) {
      dataToValidateAndExpand.currentThemeObject = findThemeByName(dataToValidateAndExpand.currentThemeName);
      if (!dataToValidateAndExpand.currentThemeObject) {
        console.warn(`Failed to find theme "${dataToValidateAndExpand.currentThemeName}" during localStorage load. Game state might be incomplete.`);
      }
<<<<<<< HEAD
    }

    if (dataToValidateAndExpand) {
      const gt = (dataToValidateAndExpand as any).globalTurnNumber;
      if (typeof gt === 'string') {
        const parsed = parseInt(gt, 10);
        dataToValidateAndExpand.globalTurnNumber = isNaN(parsed) ? 0 : parsed;
      } else if (gt === undefined || gt === null) {
        dataToValidateAndExpand.globalTurnNumber = 0;
      }
=======
>>>>>>> 1de57387
    }


    if (dataToValidateAndExpand && validateSavedGameState(dataToValidateAndExpand)) {
      dataToValidateAndExpand.inventory = dataToValidateAndExpand.inventory.map((item: Item) => ({ ...item, isJunk: item.isJunk ?? false }));
      dataToValidateAndExpand.score = dataToValidateAndExpand.score ?? 0;
      dataToValidateAndExpand.stabilityLevel = dataToValidateAndExpand.stabilityLevel ?? DEFAULT_STABILITY_LEVEL;
      dataToValidateAndExpand.chaosLevel = dataToValidateAndExpand.chaosLevel ?? DEFAULT_CHAOS_LEVEL;
      dataToValidateAndExpand.localTime = dataToValidateAndExpand.localTime ?? null;
      dataToValidateAndExpand.localEnvironment = dataToValidateAndExpand.localEnvironment ?? null;
      dataToValidateAndExpand.localPlace = dataToValidateAndExpand.localPlace ?? null;
      dataToValidateAndExpand.allCharacters = dataToValidateAndExpand.allCharacters.map((c: any) => ({
        ...c, 
        aliases: c.aliases || [], 
        presenceStatus: c.presenceStatus || 'unknown',
        lastKnownLocation: c.lastKnownLocation ?? null,
        preciseLocation: c.preciseLocation || null,
        dialogueSummaries: c.dialogueSummaries || [], 
      }));
      dataToValidateAndExpand.enabledThemePacks = dataToValidateAndExpand.enabledThemePacks ?? [...DEFAULT_ENABLED_THEME_PACKS];
      dataToValidateAndExpand.playerGender = dataToValidateAndExpand.playerGender ?? DEFAULT_PLAYER_GENDER;
      dataToValidateAndExpand.turnsSinceLastShift = dataToValidateAndExpand.turnsSinceLastShift ?? 0;
      dataToValidateAndExpand.globalTurnNumber = dataToValidateAndExpand.globalTurnNumber ?? 0; 
      dataToValidateAndExpand.mainQuest = dataToValidateAndExpand.mainQuest ?? null;
      dataToValidateAndExpand.isCustomGameMode = dataToValidateAndExpand.isCustomGameMode ?? false; 
      
      return expandSavedDataToFullState(dataToValidateAndExpand);
    }
    console.warn("Local save data is invalid or version mismatch for V3. Starting new game.");
    localStorage.removeItem(LOCAL_STORAGE_SAVE_KEY);
    return null;
  } catch (error) {
    console.error("Error loading game state from localStorage:", error);
    localStorage.removeItem(LOCAL_STORAGE_SAVE_KEY);
    return null;
  }
};

export const clearGameStateFromLocalStorage = (): void => {
  try { localStorage.removeItem(LOCAL_STORAGE_SAVE_KEY); }
  catch (error) { console.error("Error clearing game state from localStorage:", error); }
};

// --- File Operations ---
const triggerDownload = (data: string, filename: string, type: string): void => {
  const blob = new Blob([data], { type });
  const url = URL.createObjectURL(blob);
  const a = document.createElement('a');
  a.href = url; a.download = filename; document.body.appendChild(a); a.click();
  document.body.removeChild(a); URL.revokeObjectURL(url);
};

export const saveGameStateToFile = (gameState: FullGameState): void => {
  try {
    const dataToSave = prepareGameStateForSaving(gameState);
    const jsonString = JSON.stringify(dataToSave, null, 2);
    triggerDownload(jsonString, `WhispersInTheDark_Save_V${CURRENT_SAVE_GAME_VERSION}_${new Date().toISOString().slice(0,10)}.json`, 'application/json');
  } catch (error) {
    console.error("Error saving game state to file:", error);
    alert("An error occurred while preparing your game data for download.");
  }
};

/**
 * Reads a saved game from a user-selected file.
 * Handles version conversion and validation similar to the localStorage load.
 */
export const loadGameStateFromFile = async (file: File): Promise<FullGameState | null> => {
  return new Promise((resolve) => {
    const reader = new FileReader();
    reader.onload = async (event) => {
      try {
        if (event.target && typeof event.target.result === 'string') {
          let parsedData = JSON.parse(event.target.result);
          let dataToValidateAndExpand: SavedGameDataShape | null = null;

          if (parsedData && parsedData.saveGameVersion === "1.0.0") {
            console.log("V1 save data detected from file. Attempting conversion to V3...");
            const v2Intermediate = await convertV1toV2Intermediate(parsedData as V1SavedGameState);
            dataToValidateAndExpand = convertV2toV3Shape(v2Intermediate);
          } else if (parsedData && parsedData.saveGameVersion === "2") {
             console.log("V2 save data detected from file. Attempting conversion to V3...");
             dataToValidateAndExpand = convertV2toV3Shape(parsedData as V2IntermediateSavedGameState);
          } else if (parsedData && (parsedData.saveGameVersion === CURRENT_SAVE_GAME_VERSION || (typeof parsedData.saveGameVersion === 'string' && parsedData.saveGameVersion.startsWith(CURRENT_SAVE_GAME_VERSION.split('.')[0])))) {
            if (parsedData.saveGameVersion !== CURRENT_SAVE_GAME_VERSION) {
                console.warn(`Potentially compatible future V${CURRENT_SAVE_GAME_VERSION.split('.')[0]}.x save version '${parsedData.saveGameVersion}' from file. Attempting to treat as current version (V3) for validation.`);
            }
            dataToValidateAndExpand = parsedData as SavedGameDataShape;
            ensureCompleteMapLayoutConfig(dataToValidateAndExpand);
            ensureCompleteMapNodeDataDefaults(dataToValidateAndExpand.mapData);
          } else if (parsedData) {
            console.warn(`Unknown save version '${parsedData.saveGameVersion}' from file. This might fail validation.`);
            dataToValidateAndExpand = parsedData as SavedGameDataShape;
            if (dataToValidateAndExpand) {
                ensureCompleteMapLayoutConfig(dataToValidateAndExpand);
                ensureCompleteMapNodeDataDefaults(dataToValidateAndExpand.mapData);
            }
          }

          if (dataToValidateAndExpand && !dataToValidateAndExpand.currentThemeObject && dataToValidateAndExpand.currentThemeName) {
            dataToValidateAndExpand.currentThemeObject = findThemeByName(dataToValidateAndExpand.currentThemeName);
<<<<<<< HEAD
          if (!dataToValidateAndExpand.currentThemeObject) {
               console.warn(`Failed to find theme "${dataToValidateAndExpand.currentThemeName}" during file load. Game state might be incomplete.`);
          }
        }

        if (dataToValidateAndExpand) {
          const gt = (dataToValidateAndExpand as any).globalTurnNumber;
          if (typeof gt === 'string') {
            const parsed = parseInt(gt, 10);
            dataToValidateAndExpand.globalTurnNumber = isNaN(parsed) ? 0 : parsed;
          } else if (gt === undefined || gt === null) {
            dataToValidateAndExpand.globalTurnNumber = 0;
          }
        }

        if (dataToValidateAndExpand && validateSavedGameState(dataToValidateAndExpand)) {
=======
            if (!dataToValidateAndExpand.currentThemeObject) {
                 console.warn(`Failed to find theme "${dataToValidateAndExpand.currentThemeName}" during file load. Game state might be incomplete.`);
            }
          }

          if (dataToValidateAndExpand && validateSavedGameState(dataToValidateAndExpand)) {
>>>>>>> 1de57387
            dataToValidateAndExpand.inventory = dataToValidateAndExpand.inventory.map((item: Item) => ({ ...item, isJunk: item.isJunk ?? false }));
            dataToValidateAndExpand.score = dataToValidateAndExpand.score ?? 0;
            dataToValidateAndExpand.stabilityLevel = dataToValidateAndExpand.stabilityLevel ?? DEFAULT_STABILITY_LEVEL;
            dataToValidateAndExpand.chaosLevel = dataToValidateAndExpand.chaosLevel ?? DEFAULT_CHAOS_LEVEL;
            dataToValidateAndExpand.localTime = dataToValidateAndExpand.localTime ?? null;
            dataToValidateAndExpand.localEnvironment = dataToValidateAndExpand.localEnvironment ?? null;
            dataToValidateAndExpand.localPlace = dataToValidateAndExpand.localPlace ?? null;
            dataToValidateAndExpand.allCharacters = dataToValidateAndExpand.allCharacters.map((c: any) => ({
              ...c, 
              aliases: c.aliases || [], 
              presenceStatus: c.presenceStatus || 'unknown',
              lastKnownLocation: c.lastKnownLocation ?? null,
              preciseLocation: c.preciseLocation || null,
              dialogueSummaries: c.dialogueSummaries || [], 
            }));
            dataToValidateAndExpand.enabledThemePacks = dataToValidateAndExpand.enabledThemePacks ?? [...DEFAULT_ENABLED_THEME_PACKS];
            dataToValidateAndExpand.playerGender = dataToValidateAndExpand.playerGender ?? DEFAULT_PLAYER_GENDER;
            dataToValidateAndExpand.turnsSinceLastShift = dataToValidateAndExpand.turnsSinceLastShift ?? 0;
            dataToValidateAndExpand.globalTurnNumber = dataToValidateAndExpand.globalTurnNumber ?? 0; 
            dataToValidateAndExpand.mainQuest = dataToValidateAndExpand.mainQuest ?? null;
            dataToValidateAndExpand.isCustomGameMode = dataToValidateAndExpand.isCustomGameMode ?? false; 

            resolve(expandSavedDataToFullState(dataToValidateAndExpand));
            return;
          }
        }
        console.warn("File save data is invalid or version mismatch for V3. Not loading.");
        resolve(null);
      } catch (error) {
        console.error("Error loading game state from file:", error);
        resolve(null);
      }
    };
    reader.onerror = () => {
      console.error("Error reading file.");
      resolve(null);
    };
    reader.readAsText(file);
  });
};<|MERGE_RESOLUTION|>--- conflicted
+++ resolved
@@ -725,7 +725,6 @@
       if (!dataToValidateAndExpand.currentThemeObject) {
         console.warn(`Failed to find theme "${dataToValidateAndExpand.currentThemeName}" during localStorage load. Game state might be incomplete.`);
       }
-<<<<<<< HEAD
     }
 
     if (dataToValidateAndExpand) {
@@ -736,10 +735,7 @@
       } else if (gt === undefined || gt === null) {
         dataToValidateAndExpand.globalTurnNumber = 0;
       }
-=======
->>>>>>> 1de57387
-    }
-
+    }
 
     if (dataToValidateAndExpand && validateSavedGameState(dataToValidateAndExpand)) {
       dataToValidateAndExpand.inventory = dataToValidateAndExpand.inventory.map((item: Item) => ({ ...item, isJunk: item.isJunk ?? false }));
@@ -839,7 +835,6 @@
 
           if (dataToValidateAndExpand && !dataToValidateAndExpand.currentThemeObject && dataToValidateAndExpand.currentThemeName) {
             dataToValidateAndExpand.currentThemeObject = findThemeByName(dataToValidateAndExpand.currentThemeName);
-<<<<<<< HEAD
           if (!dataToValidateAndExpand.currentThemeObject) {
                console.warn(`Failed to find theme "${dataToValidateAndExpand.currentThemeName}" during file load. Game state might be incomplete.`);
           }
@@ -856,14 +851,6 @@
         }
 
         if (dataToValidateAndExpand && validateSavedGameState(dataToValidateAndExpand)) {
-=======
-            if (!dataToValidateAndExpand.currentThemeObject) {
-                 console.warn(`Failed to find theme "${dataToValidateAndExpand.currentThemeName}" during file load. Game state might be incomplete.`);
-            }
-          }
-
-          if (dataToValidateAndExpand && validateSavedGameState(dataToValidateAndExpand)) {
->>>>>>> 1de57387
             dataToValidateAndExpand.inventory = dataToValidateAndExpand.inventory.map((item: Item) => ({ ...item, isJunk: item.isJunk ?? false }));
             dataToValidateAndExpand.score = dataToValidateAndExpand.score ?? 0;
             dataToValidateAndExpand.stabilityLevel = dataToValidateAndExpand.stabilityLevel ?? DEFAULT_STABILITY_LEVEL;
