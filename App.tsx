--- conflicted
+++ resolved
@@ -706,11 +706,8 @@
 
       <InfoDisplay
         isVisible={isInfoVisible}
-<<<<<<< HEAD
         onClose={closeInfo}
-=======
-        onClose={() => setIsInfoVisible(false)}
->>>>>>> c78ff5af
+
       />
 
 
