--- conflicted
+++ resolved
@@ -106,19 +106,6 @@
               size="lg"
             />
 
-<<<<<<< HEAD
-=======
-            {!isApiConfigured() && onOpenGeminiKeyModal ? (
-              <Button
-                ariaLabel="Set Gemini API key"
-                label="Set Gemini Key"
-                onClick={onOpenGeminiKeyModal}
-                preset="indigo"
-                size="lg"
-              />
-            ) : null}
-
->>>>>>> ecb8a21a
             {isGameActive && onSaveGame ? (
               <Button
                 ariaLabel="Save Current Game to File"
